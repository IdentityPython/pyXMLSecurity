--- conflicted
+++ resolved
@@ -9,11 +9,7 @@
 NEWS = open(os.path.join(here, 'NEWS.txt')).read()
 
 
-<<<<<<< HEAD
-version = '0.20dev2'
-=======
-version = '0.21dev1'
->>>>>>> 7716c548
+version = '0.21dev2'
 
 install_requires = [
     'defusedxml', 'lxml', 'pyconfig', 'requests', 'cryptography', 'six'
