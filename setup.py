#!/usr/bin/env python
from setuptools import setup, find_packages
import sys
import os
from distutils import versionpredicate

here = os.path.abspath(os.path.dirname(__file__))
README = open(os.path.join(here, 'README.rst')).read()
NEWS = open(os.path.join(here, 'NEWS.txt')).read()


<<<<<<< HEAD
version = '0.19dev2'

install_requires = [
    'defusedxml', 'lxml', 'pyconfig', 'requests', 'cryptography', 'six'
=======
version = '0.19dev1'

install_requires = [
    'idna==2.5', 'defusedxml', 'lxml', 'pyconfig', 'requests', 'cryptography', 'DataPrimitives', 'six'
>>>>>>> 1eba526a
]

# Let some other project depend on 'xmlsec[PKCS11]'
extras_require = {
    'PKCS11': ["PyKCS11"],
}

setup(name='pyXMLSecurity',
    version=version,
    description="pure Python XML Security",
    long_description=README + '\n\n' + NEWS,
    classifiers=[
      # Get strings from http://pypi.python.org/pypi?%3Aaction=list_classifiers
    ],
    keywords='xml xml-dsig security digital signature rsa',
    author='Leif Johansson',
    author_email='leifj@sunet.se',
    url='http://blogs.mnt.se',
    license='BSD',
    packages=find_packages('src'),
    setup_requires=['nose>=1.0'],
    tests_require=['nose>=1.0', 'mock'],
    test_suite="nose.collector",
    package_dir = {'': 'src'},
    include_package_data=True,
    package_data = {
    },
    zip_safe=False,
    install_requires=install_requires,
    extras_require=extras_require,
    entry_points={
          'console_scripts': ['xmlsign=xmlsec.tools:sign_cmd','xmlverify=xmlsec.tools:verify_cmd']
    },
)<|MERGE_RESOLUTION|>--- conflicted
+++ resolved
@@ -9,17 +9,10 @@
 NEWS = open(os.path.join(here, 'NEWS.txt')).read()
 
 
-<<<<<<< HEAD
 version = '0.19dev2'
 
 install_requires = [
-    'defusedxml', 'lxml', 'pyconfig', 'requests', 'cryptography', 'six'
-=======
-version = '0.19dev1'
-
-install_requires = [
-    'idna==2.5', 'defusedxml', 'lxml', 'pyconfig', 'requests', 'cryptography', 'DataPrimitives', 'six'
->>>>>>> 1eba526a
+    'idna==2.5','defusedxml', 'lxml', 'pyconfig', 'requests', 'cryptography', 'six'
 ]
 
 # Let some other project depend on 'xmlsec[PKCS11]'
@@ -49,6 +42,7 @@
     },
     zip_safe=False,
     install_requires=install_requires,
+    requires=install_requires,
     extras_require=extras_require,
     entry_points={
           'console_scripts': ['xmlsign=xmlsec.tools:sign_cmd','xmlverify=xmlsec.tools:verify_cmd']
