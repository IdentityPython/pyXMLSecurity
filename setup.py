--- conflicted
+++ resolved
@@ -9,11 +9,7 @@
 NEWS = open(os.path.join(here, 'NEWS.txt')).read()
 
 
-<<<<<<< HEAD
-version = '0.21dev2'
-=======
-version = '0.21'
->>>>>>> a42287d7
+version = '0.22dev0'
 
 install_requires = [
     'defusedxml', 'lxml', 'pyconfig', 'requests', 'cryptography', 'six'
