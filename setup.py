#!/usr/bin/env python
from setuptools import setup, find_packages
import sys
import os
from distutils import versionpredicate

here = os.path.abspath(os.path.dirname(__file__))
README = open(os.path.join(here, 'README.rst')).read()
NEWS = open(os.path.join(here, 'NEWS.txt')).read()


version = '0.19dev1'

install_requires = [
<<<<<<< HEAD
    'idna==2.5', 'defusedxml', 'lxml', 'pyconfig', 'requests', 'cryptography'
=======
    'defusedxml', 'lxml', 'pyconfig', 'requests', 'cryptography', 'six'
>>>>>>> d724f8dc
]

# Let some other project depend on 'xmlsec[PKCS11]'
extras_require = {
    'PKCS11': ["PyKCS11"],
}

setup(name='pyXMLSecurity',
    version=version,
    description="pure Python XML Security",
    long_description=README + '\n\n' + NEWS,
    classifiers=[
      # Get strings from http://pypi.python.org/pypi?%3Aaction=list_classifiers
    ],
    keywords='xml xml-dsig security digital signature rsa',
    author='Leif Johansson',
    author_email='leifj@sunet.se',
    url='http://blogs.mnt.se',
    license='BSD',
    packages=find_packages('src'),
    setup_requires=['nose>=1.0'],
    tests_require=['nose>=1.0', 'mock'],
    test_suite="nose.collector",
    package_dir = {'': 'src'},
    include_package_data=True,
    package_data = {
    },
    zip_safe=False,
    install_requires=install_requires,
    extras_require=extras_require,
    entry_points={
          'console_scripts': ['xmlsign=xmlsec.tools:sign_cmd','xmlverify=xmlsec.tools:verify_cmd']
    },
)<|MERGE_RESOLUTION|>--- conflicted
+++ resolved
@@ -12,11 +12,7 @@
 version = '0.19dev1'
 
 install_requires = [
-<<<<<<< HEAD
-    'idna==2.5', 'defusedxml', 'lxml', 'pyconfig', 'requests', 'cryptography'
-=======
-    'defusedxml', 'lxml', 'pyconfig', 'requests', 'cryptography', 'six'
->>>>>>> d724f8dc
+    'idna==2.5', 'defusedxml', 'lxml', 'pyconfig', 'requests', 'cryptography', 'six'
 ]
 
 # Let some other project depend on 'xmlsec[PKCS11]'
