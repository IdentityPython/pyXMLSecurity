--- conflicted
+++ resolved
@@ -27,14 +27,9 @@
         assert self.data.has_key(n), XMLTestDataException("No data named %s in test case %s" % (n, self.name))
         return self.data[n]
 
-<<<<<<< HEAD
     def as_etree(self, n, remove_whitespace=True, remove_comments=True):
         return xmlsec.parse_xml(self.as_buf(n), remove_whitespace=remove_whitespace, \
                                     remove_comments=remove_comments)
-=======
-    def as_etree(self, n, remove_whitespace=True):
-        return xmlsec.parse_xml(self.as_buf(n), remove_whitespace)
->>>>>>> de2143bd
 
 
 def load_test_data(path=None):
