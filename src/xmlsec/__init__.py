--- conflicted
+++ resolved
@@ -13,13 +13,8 @@
 import traceback
 from lxml.builder import ElementMaker
 from xmlsec.exceptions import XMLSigException
-<<<<<<< HEAD
 from xmlsec import constants
 from xmlsec.utils import parse_xml, pem2b64, unescape_xml_entities, delete_elt, root_elt, b64d, b64e, etree_to_string
-=======
-import xmlsec.constants
-from xmlsec.utils import parse_xml, pem2b64, unescape_xml_entities, delete_elt, root_elt, b64d, b64e
->>>>>>> 9223b1c1
 import xmlsec.crypto
 import pyconfig
 
@@ -342,12 +337,8 @@
                 if not this_cert.verify(b64d(sv), actual, sig_uri):
                     raise XMLSigException("Failed to validate {!s} using sig sig method {!s}".format(etree.tostring(sig), sig_uri))
                 validated.append(obj)
-<<<<<<< HEAD
         except XMLSigException as ex:
-=======
-        except XMLSigException, ex:
             logging.debug(traceback.format_exc())
->>>>>>> 9223b1c1
             logging.error(ex)
 
     if not validated:
