--- conflicted
+++ resolved
@@ -568,25 +568,14 @@
         cert_spec = private['data']
         logging.debug("Using P11 cert_spec :\n%s" % (cert_spec))
 
-<<<<<<< HEAD
-    public = None
-    if cert_spec is not None:
-        public = _load_keyspec(cert_spec)
-        if public['keysize'] != private['keysize']:
-            raise XMLSigException("Public and private key sizes do not match (%s, %s)" \
-                                      % (public['keysize'], private['keysize']))
-    logging.debug("Using %s bit key" % (private['keysize']))
-=======
     public = _load_keyspec(cert_spec)
     if public is None:
         raise XMLSigException("Unable to load public key from '%s'" \
                               % (cert_spec))
-
-    logging.debug("Using %s/%s bit key" % (public['keysize'], private['keysize']))
-
-    #if private['source'] == 'pkcs11':
-    #    assert 0
->>>>>>> 8589a873
+    if public['keysize'] != private['keysize']:
+        raise XMLSigException("Public and private key sizes do not match (%s, %s)" \
+                                  % (public['keysize'], private['keysize']))
+    logging.debug("Using %s bit key" % (private['keysize']))
 
     if t.find(".//{%s}Signature" % NS['ds']) is None:
         add_enveloped_signature(t, reference_uri=reference_uri)
@@ -629,12 +618,8 @@
     logging.debug("SignedInfo digest: %s" % digest)
     return b64d(digest)
 
-<<<<<<< HEAD
+
 def parse_xml(data, remove_whitespace=True, remove_comments=True):
-=======
-
-def parse_xml(data, remove_whitespace=True):
->>>>>>> 8589a873
     """
     Parse XML data into an lxml.etree and remove whitespace in the process.
 
