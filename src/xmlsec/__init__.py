--- conflicted
+++ resolved
@@ -337,13 +337,8 @@
                 if not this_cert.verify(b64d(sv), actual, sig_digest_alg):
                     raise XMLSigException("Failed to validate {!s} using sig digest {!s} and cm {!s}".format(etree.tostring(sig), sig_digest_alg, cm_alg))
                 validated.append(obj)
-<<<<<<< HEAD
-        except XMLSigException, ex:
+        except XMLSigException as ex:
             log.error(ex)
-=======
-        except XMLSigException as ex:
-            logging.error(ex)
->>>>>>> d724f8dc
 
     if not validated:
         raise XMLSigException("No valid ds:Signature elements found")
@@ -444,15 +439,9 @@
                 raise XMLSigException("Public and private key sizes do not match ({!s}, {!s})".format(
                                       public.keysize, private.keysize))
             # This might be incorrect for PKCS#11 tokens if we have no public key
-<<<<<<< HEAD
             log.debug("Using {!s} bit key".format(private.keysize))
-
-    templates = filter(_is_template, t.findall(sig_path))
-=======
-            logging.debug("Using {!s} bit key".format(private.keysize))
     sig_paths = t.findall(sig_path)
     templates = list(filter(_is_template, sig_paths))
->>>>>>> d724f8dc
     if not templates:
         tmpl = add_enveloped_signature(t, reference_uri=reference_uri, pos=insert_index)
         templates = [tmpl]
@@ -487,13 +476,9 @@
 
         signed = private.sign(tbs, sig_alg)
         signature = b64e(signed)
-<<<<<<< HEAD
-        log.debug("SignatureValue: %s" % signature)
-=======
         if isinstance(signature, six.binary_type):
             signature = six.text_type(signature, 'utf-8')
-        logging.debug("SignatureValue: %s" % signature)
->>>>>>> d724f8dc
+        log.debug("SignatureValue: %s" % signature)
         sv = sig.find(".//{%s}SignatureValue" % NS['ds'])
         if sv is None:
             si.addnext(DS.SignatureValue(signature))
