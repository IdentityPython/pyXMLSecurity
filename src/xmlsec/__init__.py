--- conflicted
+++ resolved
@@ -579,21 +579,12 @@
 
     public = _load_keyspec(cert_spec)
     if public is None:
-<<<<<<< HEAD
         raise XMLSigException("Unable to load public key from '%s'" \
                               % (cert_spec))
     if public['keysize'] != private['keysize']:
         raise XMLSigException("Public and private key sizes do not match (%s, %s)" \
                                   % (public['keysize'], private['keysize']))
     logging.debug("Using %s bit key" % (private['keysize']))
-=======
-        raise XMLSigException("Unable to load public key from '%s'" % cert_spec)
-
-    logging.debug("Using %s/%s bit key" % (public['keysize'], private['keysize']))
-
-    #if private['source'] == 'pkcs11':
-    #    assert 0
->>>>>>> bd349c0d
 
     if t.find(".//{%s}Signature" % NS['ds']) is None:
         add_enveloped_signature(t, reference_uri=reference_uri)
