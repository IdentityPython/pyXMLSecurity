import io
import os
import base64
import logging
import threading
import six
from six.moves import xrange
from xmlsec import constants
from binascii import hexlify
from xmlsec.exceptions import XMLSigException
from xmlsec.utils import unicode_to_bytes
from cryptography.exceptions import InvalidSignature
from cryptography.hazmat.backends import default_backend
from cryptography.hazmat.primitives import serialization, hashes
from cryptography.hazmat.primitives.asymmetric import padding, ec
from cryptography.x509 import load_pem_x509_certificate, load_der_x509_certificate, Certificate
<<<<<<< HEAD
from xmlsec.utils import sigvalue2dsssig, noop
import codecs
=======
import base64
>>>>>>> 568d81c2

if six.PY2:
    from UserDict import DictMixin
else:
    from collections import MutableMapping as DictMixin

NS = {'ds': 'http://www.w3.org/2000/09/xmldsig#'}


def from_keyspec(keyspec, private=False, signature_element=None):
    """
    Load a key referenced by a keyspec (see below).

    To 'load' a key means different things based on what can be loaded through a
    given specification. For example, if keyspec is a a PKCS#11 reference to a
    private key then naturally the key itself is not available.

    Possible keyspecs, in evaluation order :

      - a callable.    Return a partial dict with 'f_private' set to the keyspec.
      - a filename.    Load a PEM X.509 certificate from the file.
      - a PKCS#11-URI  (see xmlsec.pk11.parse_uri()). Return a dict with 'f_private'
                       set to a function calling the 'sign' function for the key,
                       and the rest based on the (public) key returned by
                       xmlsec.pk11.signer().
      - an http:// URL REST URL used for signing (see pyeleven).
      - a fingerprint. If signature_element is provided, the key is located using
                       the fingerprint (provided as string).
      - X.509 string.  An X.509 certificate as string.

    If the keyspec is prefixed by 'xmlsec+', that prefix will be removed.
    This is a workaround for pysaml2 that handles keyspecs starting with
    'http' differently.

    Resulting dictionary (used except for 'callable') :

      {'keyspec': keyspec,
       'source': 'pkcs11' or 'file' or 'fingerprint' or 'keyspec',
       'cert_pem': key as string if source != 'pkcs11',
       'key': pyca.cryptography key instance if source != 'pkcs11',
       'keysize': Keysize in bits if source != 'pkcs11',
       'private': True if private key, False if public key/certificate,
      }

    :param keyspec: Keyspec as string or callable. See above.
    :param private: True of False, is keyspec a private key or not?
    :param signature_element:
    :returns: dict, see above.
    """
    if keyspec.startswith('xmlsec+'):
        # workaround for pysaml2 which handles http keyspecs differently
        keyspec = keyspec[7:]
    thread_local = threading.local()
    cache = getattr(thread_local, 'keycache', {})
    if keyspec in cache:
        return cache[keyspec]
    key = _load_keyspec(keyspec, private, signature_element)

    if key is None:
        raise XMLSigException('Unable to load private key from {!s}'.format(keyspec))

    cache[keyspec] = key
    thread_local.cache = cache
    return key


class XMlSecCrypto(object):
    def __init__(self, source, do_padding, private, do_digest=True):
        # Public attributes
        self.source = source
        self.keysize = None
        self.cert_pem = None
        self.key = None
        self.is_private = private
        self.do_padding = do_padding
        self.do_digest = do_digest

    def mk_hasher(self, hash_alg):
        if 'sha3-' in hash_alg:
            raise XMLSigException("sha3 hashes not yet supported")

        hasher = getattr(hashes, hash_alg.upper())
        return hasher()

    def parse_sig_scheme(self, sig_alg, parameters=None):
        if sig_alg == 'mgf1' or sig_alg == 'rsa-pss':
            if not parameters:
                hasher = hashes.SHA256()
                padder = padding.PSS(mgf=padding.MGF1(hasher), salt_length=padding.PSS.MAX_LENGTH)
                return [padder, hasher], noop, noop
            else:
                raise XMLSigException("Parametrized RSA-PSS or RSA-PSS-MGF1 not yet supported")

        if sig_alg.endswith('rsa-mgf1'):
            sig_alg_lst = sig_alg.split('-')
            if len(sig_alg_list) != 3:
                raise XMLSigException("Unable to determine MGF1 digest method f '{}'".format(sig_alg))

            hasher = self.mk_hasher(sig_alg_lst[0])
            padder = padding.PSS(mgf=padding.MGF1(hasher), salt_length=padding.PSS.MAX_LENGTH)
            return [padder, hasher], noop, noop

        if sig_alg.startswith('rsa-'):
            sig_alg_lst = sig_alg.split('-')
            if len(sig_alg_lst) != 2:
                raise XMLSigException("Unable to determine digest method from '{}'".format(sig_alg))
            hasher = self.mk_hasher(sig_alg_lst[1])
            padder = padding.PKCS1v15()
            return [padder, hasher], noop, noop

        if sig_alg.startswith('ecdsa-'):
            sig_alg_lst = sig_alg.split('-')
            if len(sig_alg_lst) != 2:
                raise XMLSigException("Unable to determine digest method from '{}'".format(sig_alg))
            hasher = self.mk_hasher(sig_alg_lst[1])
            return [ec.ECDSA(hasher)], lambda x: dsssig2sigvalue(x, 32), sigvalue2dsssig # 32 is right for P-256...

        raise XMLSigException("Unable to determine padder for '{}'".format(sig_alg))

    def sign(self, data, sig_uri, parameters=None):
        if self.is_private:
            if not isinstance(data, six.binary_type):
                data = unicode_to_bytes(data)
            sig_alg = constants.sign_alg_xmldsig_sig_to_sigalg(sig_uri)
            scheme, encoder, decoder = self.parse_sig_scheme(sig_alg,parameters=parameters)
            return self.key.sign(data, *scheme)
        else:
            raise XMLSigException('Signing is only possible with a private key.')

    def verify(self, signature, msg, sig_uri, parameters=None):
        if not self.is_private:
            if not isinstance(msg, six.binary_type):
                msg = unicode_to_bytes(msg)
            try:
                sig_alg = constants.sign_alg_xmldsig_sig_to_sigalg(sig_uri)
                scheme, encoder, decoder = self.parse_sig_scheme(sig_alg, parameters=parameters)
                self.key.public_key().verify(decoder(signature), msg, *scheme)
            except InvalidSignature:
                return False
            return True
        else:
            raise XMLSigException('Verifying is only possible with a certificate.')


class XMLSecCryptoCallable(XMlSecCrypto):
    def __init__(self, private):
        super(XMLSecCryptoCallable, self).__init__(source='callable', do_padding=True, private=private)
        self._private_callable = private

    def sign(self, data, sig_uri=None, parameters=None):
        return self._private_callable(data)

    def verify(self, data, actual, sig_uri=None, parameters=None):
        raise XMLSigException('Trying to verify with a private key (from a callable)')


class XMLSecCryptoFile(XMlSecCrypto):
    def __init__(self, filename, private):
        super(XMLSecCryptoFile, self).__init__(source='file', do_padding=False, private=private, do_digest=False)
        with io.open(filename, "rb") as file:
            if private:
                self.key = serialization.load_pem_private_key(file.read(), password=None, backend=default_backend())

                # XXX Do not leak private key -- is there any situation
                # where we might need this pem?
                self.cert_pem = None
                # self.cert_pem = self.key.private_bytes(
                #     encoding=serialization.Encoding.PEM,
                #     format=serialization.PrivateFormat.PKCS8,
                #     encryption_algorithm=serialization.NoEncryption())

                self.keysize = self.key.key_size
            else:
                self.key = load_pem_x509_certificate(file.read(), backend=default_backend())
                self.cert_pem = self.key.public_bytes(encoding=serialization.Encoding.PEM)
                self.keysize = self.key.public_key().key_size
        
        self._from_file = filename  # for debugging


class XMLSecCryptoP11(XMlSecCrypto):
    def __init__(self, keyspec):
        super(XMLSecCryptoP11, self).__init__(source='pkcs11', do_padding=False, private=True)

        from xmlsec import pk11

        self._private_callable, data = pk11.signer(keyspec)
        logging.debug("Using pkcs11 signing key: {!s}".format(self._private_callable))
        if data is not None:
            self.key = load_pem_x509_certificate(data, backend=default_backend())
            self.cert_pem = self.key.public_bytes(encoding=serialization.Encoding.PEM)
            self.keysize = self.key.public_key().key_size

        self._from_keyspec = keyspec  # for debugging

    def sign(self, data, sig_uri=None, parameters=None):
        return self._private_callable(data)


class XMLSecCryptoFromXML(XMlSecCrypto):
    def __init__(self, signature_element, keyspec):
        source = None
        data = None
        #print "XMLSecCryptoFromXML using %s and keyspec=%s" % (signature_element, keyspec)
        fp = keyspec
        if ':' not in keyspec:
            fp,_ = _cert_fingerprint(keyspec)
        cd = _find_cert_by_fingerprint(signature_element, fp)
        if cd is not None:
            data = cd
            source = 'signature_element'
        elif '-----BEGIN' in keyspec:
            data = keyspec
            source = 'keyspec'

        if data is None:
            raise ValueError("Unable to find cert matching fingerprint: %s" % fp)

        super(XMLSecCryptoFromXML, self).__init__(source=source, do_padding=False, private=False, do_digest=False)

        self.key = load_pem_x509_certificate(data, backend=default_backend())

        # XXX now we could implement encrypted-PEM-support
        self.cert_pem = self.key.public_bytes(encoding=serialization.Encoding.PEM)

        self.keysize = self.key.public_key().key_size
        self._from_keyspec = keyspec  # for debugging


class XMLSecCryptoREST(XMlSecCrypto):
    def __init__(self, keyspec):
        super(XMLSecCryptoREST, self).__init__(source="rest", do_padding=False, private=True)
        self._keyspec = keyspec

    def sign(self, data, sig_uri=None, parameters=None):
        try:
            import requests
            import json
            url = '{!s}/rawsign'.format(self._keyspec)
            r = requests.post(url, json=dict(mech='RSAPKCS1', data=data.encode("base64")))
            if r.status_code != requests.codes.ok:
                r.raise_for_status()
            msg = r.json()
            if not 'signed' in msg:
                raise ValueError("Missing signed data in response message")
            return base64.encodestring(msg['signed'])
        except Exception as ex:
            from traceback import print_exc
            print_exc(ex)
            raise XMLSigException(ex)


def _load_keyspec(keyspec, private=False, signature_element=None):
    if private and hasattr(keyspec, '__call__'):
        return XMLSecCryptoCallable(keyspec)
    if isinstance(keyspec, six.string_types):
        if os.path.isfile(keyspec):
            return XMLSecCryptoFile(keyspec, private)
        elif private and keyspec.startswith("pkcs11://"):
            return XMLSecCryptoP11(keyspec)
        elif private and keyspec.startswith("http://"):
            return XMLSecCryptoREST(keyspec)
        elif signature_element is not None:
            return XMLSecCryptoFromXML(signature_element, keyspec)

    # raise XMLSigException("Unable to find a useful key from keyspec '%s'" % (keyspec))
    return None


class CertDict(DictMixin):
    """
    Extract all X509Certificate XML elements and create a dict-like object
    to access the certificates as pem strings.
    """

    def __init__(self, t):
        """
        :param t: XML as lxml.etree
        """
        self.certs = {}
        for cd in t.findall(".//{%s}X509Certificate" % NS['ds']):
            fingerprint, cert = _cert_fingerprint(cd.text)
            self.certs[fingerprint] = cert

    def __getitem__(self, item):
        return self.certs[item].public_bytes(encoding=serialization.Encoding.PEM)

    def keys(self):
        return self.certs.keys()

    def __setitem__(self, key, value):
        if isinstance(value, Certificate):
            self.certs[key] = value
        else:
            self.certs[key] = load_pem_x509_certificate(value, backend=default_backend())

    def __delitem__(self, key):
        del self.certs[key]

    def __len__(self):
        return len(self.certs)

    def __iter__(self):
        for item in self.certs:
            yield item

    def _get_cert_by_fp(self, fp):
        """
        Get the cryptography.x509.Certificate representation.

        :param fp: A fingerprint in the format "aa:bb:cc:..."
        :returns: a cryptography.x509.Certificate or None
        """
        try:
            c = self.certs[fp]
        except KeyError:
            return None
        
        return c


def _cert_fingerprint(cert_pem):
    if "-----BEGIN CERTIFICATE" in cert_pem:
        cert = load_pem_x509_certificate(cert_pem, backend=default_backend())
    else:
        cert = load_der_x509_certificate(base64.standard_b64decode(cert_pem), backend=default_backend())

    fingerprint = hexlify(cert.fingerprint(hashes.SHA1())).lower().decode('ascii')
    fingerprint = ":".join([fingerprint[x:x + 2] for x in xrange(0, len(fingerprint), 2)])
    
    return fingerprint, cert


def _find_cert_by_fingerprint(t, fp):
    """
    Find certificate using fingerprint.

    :param t: XML as lxml.etree or None
    :param fp: fingerprint as string
    :returns: PEM formatted certificate as string or None
    """
    if t is None:
        return None

    d = CertDict(t)
    cert = d._get_cert_by_fp(fp.strip().lower())
    
    if cert is None:
        return None

    return cert.public_bytes(encoding=serialization.Encoding.PEM)


def _digest(data, hash_alg):
    """
    Calculate a hash digest of algorithm hash_alg and return the result base64 encoded.

    :param hash_alg: String with algorithm, such as 'SHA256' (as named by pyca/cryptography)
    :param data: The data to digest
    :returns: Base64 string
    """
    h = getattr(hashes, hash_alg)
    d = hashes.Hash(h(), backend=default_backend())
    if not isinstance(data, six.binary_type):
        data = unicode_to_bytes(data)
    d.update(data)
    return base64.b64encode(d.finalize())<|MERGE_RESOLUTION|>--- conflicted
+++ resolved
@@ -14,12 +14,8 @@
 from cryptography.hazmat.primitives import serialization, hashes
 from cryptography.hazmat.primitives.asymmetric import padding, ec
 from cryptography.x509 import load_pem_x509_certificate, load_der_x509_certificate, Certificate
-<<<<<<< HEAD
 from xmlsec.utils import sigvalue2dsssig, noop
-import codecs
-=======
 import base64
->>>>>>> 568d81c2
 
 if six.PY2:
     from UserDict import DictMixin
