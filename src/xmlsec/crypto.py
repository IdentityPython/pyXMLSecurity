--- conflicted
+++ resolved
@@ -3,28 +3,21 @@
 import base64
 import logging
 import threading
-<<<<<<< HEAD
 import six
-=======
 from xmlsec import constants
->>>>>>> 9223b1c1
 from binascii import hexlify
 from xmlsec.exceptions import XMLSigException
 from xmlsec.utils import unicode_to_bytes
 from cryptography.exceptions import InvalidSignature
 from cryptography.hazmat.backends import default_backend
 from cryptography.hazmat.primitives import serialization, hashes
-from cryptography.hazmat.primitives.asymmetric import rsa, padding, utils, ec
+from cryptography.hazmat.primitives.asymmetric import padding, ec
 from cryptography.x509 import load_pem_x509_certificate, load_der_x509_certificate, Certificate
-<<<<<<< HEAD
-
+from xmlsec.utils import sigvalue2dsssig, noop
 if six.PY2:
     from UserDict import DictMixin
 else:
     from collections import MutableMapping as DictMixin
-=======
-from xmlsec.utils import sigvalue2dsssig, noop
->>>>>>> 9223b1c1
 
 NS = {'ds': 'http://www.w3.org/2000/09/xmldsig#'}
 
@@ -141,28 +134,18 @@
 
     def sign(self, data, sig_uri, parameters=None):
         if self.is_private:
-<<<<<<< HEAD
             if not isinstance(data, six.binary_type):
                 data = unicode_to_bytes(data)
-            hasher = getattr(hashes, hash_alg)
-            padder = getattr(padding, pad_alg)
-            return self.key.sign(data, padder(), hasher())
-=======
             sig_alg = constants.sign_alg_xmldsig_sig_to_sigalg(sig_uri)
             scheme, encoder, decoder = self.parse_sig_scheme(sig_alg,parameters=parameters)
             return self.key.sign(data, *scheme)
->>>>>>> 9223b1c1
         else:
             raise XMLSigException('Signing is only possible with a private key.')
 
     def verify(self, signature, msg, sig_uri, parameters=None):
         if not self.is_private:
-<<<<<<< HEAD
             if not isinstance(msg, six.binary_type):
                 msg = unicode_to_bytes(msg)
-=======
-
->>>>>>> 9223b1c1
             try:
                 sig_alg = constants.sign_alg_xmldsig_sig_to_sigalg(sig_uri)
                 scheme, encoder, decoder = self.parse_sig_scheme(sig_alg, parameters=parameters)
