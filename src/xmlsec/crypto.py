import io
import os
import base64
import logging
import threading
import six
<<<<<<< HEAD
=======
from six.moves import xrange
>>>>>>> 95853278
from xmlsec import constants
from binascii import hexlify
from xmlsec.exceptions import XMLSigException
from xmlsec.utils import unicode_to_bytes
from cryptography.exceptions import InvalidSignature
from cryptography.hazmat.backends import default_backend
from cryptography.hazmat.primitives import serialization, hashes
from cryptography.hazmat.primitives.asymmetric import padding, ec
from cryptography.x509 import load_pem_x509_certificate, load_der_x509_certificate, Certificate
<<<<<<< HEAD
from xmlsec.utils import sigvalue2dsssig, noop
=======
import codecs
>>>>>>> 95853278

if six.PY2:
    from UserDict import DictMixin
else:
    from collections import MutableMapping as DictMixin

NS = {'ds': 'http://www.w3.org/2000/09/xmldsig#'}


def from_keyspec(keyspec, private=False, signature_element=None):
    """
    Load a key referenced by a keyspec (see below).

    To 'load' a key means different things based on what can be loaded through a
    given specification. For example, if keyspec is a a PKCS#11 reference to a
    private key then naturally the key itself is not available.

    Possible keyspecs, in evaluation order :

      - a callable.    Return a partial dict with 'f_private' set to the keyspec.
      - a filename.    Load a PEM X.509 certificate from the file.
      - a PKCS#11-URI  (see xmlsec.pk11.parse_uri()). Return a dict with 'f_private'
                       set to a function calling the 'sign' function for the key,
                       and the rest based on the (public) key returned by
                       xmlsec.pk11.signer().
      - an http:// URL REST URL used for signing (see pyeleven).
      - a fingerprint. If signature_element is provided, the key is located using
                       the fingerprint (provided as string).
      - X.509 string.  An X.509 certificate as string.

    If the keyspec is prefixed by 'xmlsec+', that prefix will be removed.
    This is a workaround for pysaml2 that handles keyspecs starting with
    'http' differently.

    Resulting dictionary (used except for 'callable') :

      {'keyspec': keyspec,
       'source': 'pkcs11' or 'file' or 'fingerprint' or 'keyspec',
       'cert_pem': key as string if source != 'pkcs11',
       'key': pyca.cryptography key instance if source != 'pkcs11',
       'keysize': Keysize in bits if source != 'pkcs11',
       'private': True if private key, False if public key/certificate,
      }

    :param keyspec: Keyspec as string or callable. See above.
    :param private: True of False, is keyspec a private key or not?
    :param signature_element:
    :returns: dict, see above.
    """
    if keyspec.startswith('xmlsec+'):
        # workaround for pysaml2 which handles http keyspecs differently
        keyspec = keyspec[7:]
    thread_local = threading.local()
    cache = getattr(thread_local, 'keycache', {})
    if keyspec in cache:
        return cache[keyspec]
    key = _load_keyspec(keyspec, private, signature_element)

    if key is None:
        raise XMLSigException('Unable to load private key from {!s}'.format(keyspec))

    cache[keyspec] = key
    thread_local.cache = cache
    return key


class XMlSecCrypto(object):
    def __init__(self, source, do_padding, private, do_digest=True):
        # Public attributes
        self.source = source
        self.keysize = None
        self.cert_pem = None
        self.key = None
        self.is_private = private
        self.do_padding = do_padding
        self.do_digest = do_digest

    def mk_hasher(self, hash_alg):
        if 'sha3-' in hash_alg:
            raise XMLSigException("sha3 hashes not yet supported")

        hasher = getattr(hashes, hash_alg.upper())
        return hasher()

    def parse_sig_scheme(self, sig_alg, parameters=None):
        if sig_alg == 'mgf1' or sig_alg == 'rsa-pss':
            if not parameters:
                hasher = hashes.SHA256()
                padder = padding.PSS(mgf=padding.MGF1(hasher), salt_length=padding.PSS.MAX_LENGTH)
                return [padder, hasher], noop, noop
            else:
                raise XMLSigException("Parametrized RSA-PSS or RSA-PSS-MGF1 not yet supported")

        if sig_alg.endswith('rsa-mgf1'):
            sig_alg_lst = sig_alg.split('-')
            if len(sig_alg_list) != 3:
                raise XMLSigException("Unable to determine MGF1 digest method f '{}'".format(sig_alg))

            hasher = self.mk_hasher(sig_alg_lst[0])
            padder = padding.PSS(mgf=padding.MGF1(hasher), salt_length=padding.PSS.MAX_LENGTH)
            return [padder, hasher], noop, noop

        if sig_alg.startswith('rsa-'):
            sig_alg_lst = sig_alg.split('-')
            if len(sig_alg_lst) != 2:
                raise XMLSigException("Unable to determine digest method from '{}'".format(sig_alg))
            hasher = self.mk_hasher(sig_alg_lst[1])
            padder = padding.PKCS1v15()
            return [padder, hasher], noop, noop

        if sig_alg.startswith('ecdsa-'):
            sig_alg_lst = sig_alg.split('-')
            if len(sig_alg_lst) != 2:
                raise XMLSigException("Unable to determine digest method from '{}'".format(sig_alg))
            hasher = self.mk_hasher(sig_alg_lst[1])
            return [ec.ECDSA(hasher)], lambda x: dsssig2sigvalue(x, 32), sigvalue2dsssig # 32 is right for P-256...

        raise XMLSigException("Unable to determine padder for '{}'".format(sig_alg))

    def sign(self, data, sig_uri, parameters=None):
        if self.is_private:
            if not isinstance(data, six.binary_type):
                data = unicode_to_bytes(data)
            sig_alg = constants.sign_alg_xmldsig_sig_to_sigalg(sig_uri)
            scheme, encoder, decoder = self.parse_sig_scheme(sig_alg,parameters=parameters)
            return self.key.sign(data, *scheme)
        else:
            raise XMLSigException('Signing is only possible with a private key.')

    def verify(self, signature, msg, sig_uri, parameters=None):
        if not self.is_private:
            if not isinstance(msg, six.binary_type):
                msg = unicode_to_bytes(msg)
            try:
                sig_alg = constants.sign_alg_xmldsig_sig_to_sigalg(sig_uri)
                scheme, encoder, decoder = self.parse_sig_scheme(sig_alg, parameters=parameters)
                self.key.public_key().verify(decoder(signature), msg, *scheme)
            except InvalidSignature:
                return False
            return True
        else:
            raise XMLSigException('Verifying is only possible with a certificate.')


class XMLSecCryptoCallable(XMlSecCrypto):
    def __init__(self, private):
        super(XMLSecCryptoCallable, self).__init__(source='callable', do_padding=True, private=private)
        self._private_callable = private

    def sign(self, data, sig_uri=None, parameters=None):
        return self._private_callable(data)

    def verify(self, data, actual, sig_uri=None, parameters=None):
        raise XMLSigException('Trying to verify with a private key (from a callable)')


class XMLSecCryptoFile(XMlSecCrypto):
    def __init__(self, filename, private):
        super(XMLSecCryptoFile, self).__init__(source='file', do_padding=False, private=private, do_digest=False)
        with io.open(filename, "rb") as file:
            if private:
                self.key = serialization.load_pem_private_key(file.read(), password=None, backend=default_backend())

                # XXX Do not leak private key -- is there any situation
                # where we might need this pem?
                self.cert_pem = None
                # self.cert_pem = self.key.private_bytes(
                #     encoding=serialization.Encoding.PEM,
                #     format=serialization.PrivateFormat.PKCS8,
                #     encryption_algorithm=serialization.NoEncryption())

                self.keysize = self.key.key_size
            else:
                self.key = load_pem_x509_certificate(file.read(), backend=default_backend())
                self.cert_pem = self.key.public_bytes(encoding=serialization.Encoding.PEM)
                self.keysize = self.key.public_key().key_size
        
        self._from_file = filename  # for debugging


class XMLSecCryptoP11(XMlSecCrypto):
    def __init__(self, keyspec):
        super(XMLSecCryptoP11, self).__init__(source='pkcs11', do_padding=False, private=True)

        from xmlsec import pk11

        self._private_callable, data = pk11.signer(keyspec)
        logging.debug("Using pkcs11 signing key: {!s}".format(self._private_callable))
        if data is not None:
            self.key = load_pem_x509_certificate(data, backend=default_backend())
            self.cert_pem = self.key.public_bytes(encoding=serialization.Encoding.PEM)
            self.keysize = self.key.public_key().key_size

        self._from_keyspec = keyspec  # for debugging

    def sign(self, data, sig_uri=None, parameters=None):
        return self._private_callable(data)


class XMLSecCryptoFromXML(XMlSecCrypto):
    def __init__(self, signature_element, keyspec):
        source = None
        data = None
        #print "XMLSecCryptoFromXML using %s and keyspec=%s" % (signature_element, keyspec)
        fp = keyspec
        if ':' not in keyspec:
            fp,_ = _cert_fingerprint(keyspec)
        cd = _find_cert_by_fingerprint(signature_element, fp)
        if cd is not None:
            data = cd
            source = 'signature_element'
        elif '-----BEGIN' in keyspec:
            data = keyspec
            source = 'keyspec'

        if data is None:
            raise ValueError("Unable to find cert matching fingerprint: %s" % fp)

        super(XMLSecCryptoFromXML, self).__init__(source=source, do_padding=False, private=False, do_digest=False)

        self.key = load_pem_x509_certificate(data, backend=default_backend())

        # XXX now we could implement encrypted-PEM-support
        self.cert_pem = self.key.public_bytes(encoding=serialization.Encoding.PEM)

        self.keysize = self.key.public_key().key_size
        self._from_keyspec = keyspec  # for debugging


class XMLSecCryptoREST(XMlSecCrypto):
    def __init__(self, keyspec):
        super(XMLSecCryptoREST, self).__init__(source="rest", do_padding=False, private=True)
        self._keyspec = keyspec

    def sign(self, data, sig_uri=None, parameters=None):
        try:
            import requests
            import json
            url = '{!s}/rawsign'.format(self._keyspec)
            r = requests.post(url, json=dict(mech='RSAPKCS1', data=data.encode("base64")))
            if r.status_code != requests.codes.ok:
                r.raise_for_status()
            msg = r.json()
            if not 'signed' in msg:
                raise ValueError("Missing signed data in response message")
            return codecs.encode(msg['signed'], 'base64')
        except Exception as ex:
            from traceback import print_exc
            print_exc(ex)
            raise XMLSigException(ex)


def _load_keyspec(keyspec, private=False, signature_element=None):
    if private and hasattr(keyspec, '__call__'):
        return XMLSecCryptoCallable(keyspec)
    if isinstance(keyspec, six.string_types):
        if os.path.isfile(keyspec):
            return XMLSecCryptoFile(keyspec, private)
        elif private and keyspec.startswith("pkcs11://"):
            return XMLSecCryptoP11(keyspec)
        elif private and keyspec.startswith("http://"):
            return XMLSecCryptoREST(keyspec)
        elif signature_element is not None:
            return XMLSecCryptoFromXML(signature_element, keyspec)

    # raise XMLSigException("Unable to find a useful key from keyspec '%s'" % (keyspec))
    return None


class CertDict(DictMixin):
    """
    Extract all X509Certificate XML elements and create a dict-like object
    to access the certificates as pem strings.
    """

    def __init__(self, t):
        """
        :param t: XML as lxml.etree
        """
        self.certs = {}
        for cd in t.findall(".//{%s}X509Certificate" % NS['ds']):
            fingerprint, cert = _cert_fingerprint(cd.text)
            self.certs[fingerprint] = cert

    def __getitem__(self, item):
        return self.certs[item].public_bytes(encoding=serialization.Encoding.PEM)

    def keys(self):
        return self.certs.keys()

    def __setitem__(self, key, value):
        if isinstance(value, Certificate):
            self.certs[key] = value
        else:
            self.certs[key] = load_pem_x509_certificate(value, backend=default_backend())

    def __delitem__(self, key):
        del self.certs[key]

    def __len__(self):
        return len(self.certs)

    def __iter__(self):
        for item in self.certs:
            yield item

    def _get_cert_by_fp(self, fp):
        """
        Get the cryptography.x509.Certificate representation.

        :param fp: A fingerprint in the format "aa:bb:cc:..."
        :returns: a cryptography.x509.Certificate or None
        """
        try:
            c = self.certs[fp]
        except KeyError:
            return None
        
        return c


def _cert_fingerprint(cert_pem):
    if "-----BEGIN CERTIFICATE" in cert_pem:
        cert = load_pem_x509_certificate(cert_pem, backend=default_backend())
    else:
        cert = load_der_x509_certificate(base64.standard_b64decode(cert_pem), backend=default_backend())

    fingerprint = hexlify(cert.fingerprint(hashes.SHA1())).lower().decode('ascii')
    fingerprint = ":".join([fingerprint[x:x + 2] for x in xrange(0, len(fingerprint), 2)])
    
    return fingerprint, cert


def _find_cert_by_fingerprint(t, fp):
    """
    Find certificate using fingerprint.

    :param t: XML as lxml.etree or None
    :param fp: fingerprint as string
    :returns: PEM formatted certificate as string or None
    """
    if t is None:
        return None

    d = CertDict(t)
    cert = d._get_cert_by_fp(fp.strip().lower())
    
    if cert is None:
        return None

    return cert.public_bytes(encoding=serialization.Encoding.PEM)


def _digest(data, hash_alg):
    """
    Calculate a hash digest of algorithm hash_alg and return the result base64 encoded.

    :param hash_alg: String with algorithm, such as 'SHA256' (as named by pyca/cryptography)
    :param data: The data to digest
    :returns: Base64 string
    """
    h = getattr(hashes, hash_alg)
    d = hashes.Hash(h(), backend=default_backend())
    if not isinstance(data, six.binary_type):
        data = unicode_to_bytes(data)
    d.update(data)
    return base64.b64encode(d.finalize())<|MERGE_RESOLUTION|>--- conflicted
+++ resolved
@@ -4,10 +4,7 @@
 import logging
 import threading
 import six
-<<<<<<< HEAD
-=======
 from six.moves import xrange
->>>>>>> 95853278
 from xmlsec import constants
 from binascii import hexlify
 from xmlsec.exceptions import XMLSigException
@@ -17,11 +14,8 @@
 from cryptography.hazmat.primitives import serialization, hashes
 from cryptography.hazmat.primitives.asymmetric import padding, ec
 from cryptography.x509 import load_pem_x509_certificate, load_der_x509_certificate, Certificate
-<<<<<<< HEAD
 from xmlsec.utils import sigvalue2dsssig, noop
-=======
 import codecs
->>>>>>> 95853278
 
 if six.PY2:
     from UserDict import DictMixin
