--- conflicted
+++ resolved
@@ -4,20 +4,18 @@
 
 from cryptography.hazmat.backends import default_backend
 from cryptography.hazmat.primitives import serialization
-from cryptography.hazmat.primitives.asymmetric import rsa
 from cryptography.hazmat.primitives.asymmetric.utils import decode_dss_signature, encode_dss_signature
 from cryptography.x509 import load_pem_x509_certificate, load_der_x509_certificate
-from defusedxml import lxml
 from lxml import etree as etree
 from xmlsec.PyCryptoShim import RSAobjShim
+from xmlsec.DataPrimitives import DataPrimitives
 from xmlsec.int_to_bytes import int_to_bytes
 from xmlsec.exceptions import XMLSigException
 from six.moves import html_entities as htmlentitydefs
 import six
 import re
-from io import BytesIO
 from base64 import b64encode, standard_b64decode
-from DataPrimitives import DataPrimitives
+
 
 def parse_xml(data, remove_whitespace=True, remove_comments=True, schema=None):
     """
@@ -190,7 +188,6 @@
         print(xml)
 
 
-<<<<<<< HEAD
 def unicode_to_bytes(u):
     if six.PY2:
         return u.encode('utf-8')
@@ -209,18 +206,19 @@
         return etree.tostring(obj, encoding='UTF-8')
     else:
         return etree.tostring(obj, encoding='unicode')
-=======
+
+
 def sigvalue2dsssig(s):
     l = len(s)
-    r_data, s_data = s[:l/2], s[l/2:]
+    r_data, s_data = s[:l//2], s[l//2:]
     dp = DataPrimitives()
     r = dp.OS2IP(r_data)
     s = dp.OS2IP(s_data)
-    return encode_dss_signature(r,s)
+    return encode_dss_signature(r, s)
 
 
 def dsssig2sigvalue(sig, l=16):
-    r,s = decode_dss_signature(sig)
+    r, s = decode_dss_signature(sig)
     print(r)
     print(s)
     dp = DataPrimitives()
@@ -230,5 +228,4 @@
 
 
 def noop(x):
-    return x
->>>>>>> 9223b1c1
+    return x